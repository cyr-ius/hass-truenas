--- conflicted
+++ resolved
@@ -15,15 +15,11 @@
 # ---------------------------
 #   async_setup_entry
 # ---------------------------
-<<<<<<< HEAD
 async def async_setup_entry(
     hass: HomeAssistant,
     config_entry: ConfigEntry,
     async_add_entities: AddEntitiesCallback,
 ) -> None:
-=======
-async def async_setup_entry(hass, config_entry, async_add_entities):
->>>>>>> d672b0e5
     """Set up device tracker for OpenMediaVault component."""
     dispatcher = {
         "TrueNASBinarySensor": TrueNASBinarySensor,
