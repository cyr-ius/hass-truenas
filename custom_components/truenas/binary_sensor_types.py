--- conflicted
+++ resolved
@@ -23,14 +23,11 @@
     SERVICE_SERVICE_STOP,
     SERVICE_VM_START,
     SERVICE_VM_STOP,
-<<<<<<< HEAD
-=======
     SCHEMA_SERVICE_VM_STOP,
     SERVICE_APP_START,
     SCHEMA_SERVICE_APP_START,
     SERVICE_APP_STOP,
     SCHEMA_SERVICE_APP_STOP,
->>>>>>> d672b0e5
 )
 
 DEVICE_ATTRIBUTES_POOL = [
