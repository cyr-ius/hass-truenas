"""TrueNAS HA shared entity model."""
<<<<<<< HEAD
from collections.abc import Mapping
=======
>>>>>>> d672b0e5
from logging import getLogger
from typing import Any

from homeassistant.config_entries import ConfigEntry
from homeassistant.const import ATTR_ATTRIBUTION, CONF_HOST, CONF_NAME
from homeassistant.core import HomeAssistant, callback
from homeassistant.helpers import entity_platform
from homeassistant.helpers.dispatcher import async_dispatcher_connect
from homeassistant.helpers.entity import DeviceInfo
from homeassistant.helpers.entity_platform import AddEntitiesCallback

from .const import ATTRIBUTION, DOMAIN
from .helper import format_attribute
from .truenas_controller import TrueNASControllerData

_LOGGER = getLogger(__name__)


# ---------------------------
#   model_async_setup_entry
# ---------------------------
async def model_async_setup_entry(
<<<<<<< HEAD
    hass: HomeAssistant,
    config_entry: ConfigEntry,
    async_add_entities: AddEntitiesCallback,
    sensor_services: dict[Any, Any],
    sensor_types: dict[Any, Any],
    dispatcher: dict[Any, Any],
) -> None:
    """Set up integration from a config entry."""
=======
    hass, config_entry, async_add_entities, sensor_services, sensor_types, dispatcher
):
    """Add entities model."""
>>>>>>> d672b0e5
    inst = config_entry.data[CONF_NAME]
    truenas_controller = hass.data[DOMAIN][config_entry.entry_id]
    sensors = {}

    platform = entity_platform.async_get_current_platform()
    for tmp in sensor_services:
        platform.async_register_entity_service(tmp[0], tmp[1], tmp[2])

    @callback
    def update_controller():
        """Update the values of the controller."""
        model_update_items(
            inst,
            truenas_controller,
            async_add_entities,
            sensors,
            dispatcher,
            sensor_types,
        )

    truenas_controller.listeners.append(
        async_dispatcher_connect(
            hass, truenas_controller.signal_update, update_controller
        )
    )
    update_controller()


# ---------------------------
#   model_update_items
# ---------------------------
def model_update_items(
<<<<<<< HEAD
    inst: str,
    truenas_controller: TrueNASControllerData,
    async_add_entities: AddEntitiesCallback,
    sensors: dict[Any, Any],
    dispatcher: dict[Any, Any],
    sensor_types: dict[Any, Any],
) -> None:
    """Update items."""
=======
    inst, truenas_controller, async_add_entities, sensors, dispatcher, sensor_types
):
    """Add entites."""
>>>>>>> d672b0e5

    def _register_entity(_sensors, _item_id, _uid, _uid_sensor):
        _LOGGER.debug("Updating entity %s", _item_id)
        if _item_id in _sensors:
            if _sensors[_item_id].enabled:
                _sensors[_item_id].async_schedule_update_ha_state()
            return None

        return dispatcher[_uid_sensor.func](
            inst=inst,
            uid=_uid,
            truenas_controller=truenas_controller,
            entity_description=_uid_sensor,
        )

    new_sensors = []
    for sensor in sensor_types:
        uid_sensor = sensor_types[sensor]
        if not uid_sensor.data_reference:
            uid_sensor = sensor_types[sensor]
            if (
                uid_sensor.data_attribute
                not in truenas_controller.data[uid_sensor.data_path]
                or truenas_controller.data[uid_sensor.data_path][
                    uid_sensor.data_attribute
                ]
                == "unknown"
            ):
                continue

            item_id = f"{inst}-{sensor}"
            if tmp := _register_entity(sensors, item_id, "", uid_sensor):
                sensors[item_id] = tmp
                new_sensors.append(sensors[item_id])
        else:
            for uid in truenas_controller.data[uid_sensor.data_path]:
                uid_data = truenas_controller.data[uid_sensor.data_path]
                item_id = f"{inst}-{sensor}-{str(uid_data[uid][uid_sensor.data_reference]).lower()}"
                if tmp := _register_entity(sensors, item_id, uid, uid_sensor):
                    sensors[item_id] = tmp
                    new_sensors.append(sensors[item_id])

    if new_sensors:
        async_add_entities(new_sensors, True)


# ---------------------------
#   TrueNASEntity
# ---------------------------
class TrueNASEntity:
    """Define entity."""

    _attr_has_entity_name = True

<<<<<<< HEAD
    def __init__(
        self,
        inst: str,
        uid: str,
        truenas_controller: TrueNASControllerData,
        entity_description,
    ) -> None:
=======
    def __init__(self, inst, uid: "", truenas_controller, entity_description):
>>>>>>> d672b0e5
        """Initialize entity."""
        self.entity_description = entity_description
        self._inst = inst
        self._ctrl = truenas_controller
        self._attr_extra_state_attributes = {ATTR_ATTRIBUTION: ATTRIBUTION}
        self._uid = uid
        if self._uid:
            self._data = truenas_controller.data[self.entity_description.data_path][
                self._uid
            ]
        else:
            self._data = truenas_controller.data[self.entity_description.data_path]

    @property
    def name(self) -> str:
        """Return the name for this entity."""
        if not self._uid:
            return f"{self.entity_description.name}"

        if self.entity_description.name:
            return f"{self._data[self.entity_description.data_name]} {self.entity_description.name}"

        return f"{self._data[self.entity_description.data_name]}"

    @property
    def unique_id(self) -> str:
        """Return a unique id for this entity."""
        if self._uid:
            return f"{self._inst.lower()}-{self.entity_description.key}-{str(self._data[self.entity_description.data_reference]).lower()}"
        else:
            return f"{self._inst.lower()}-{self.entity_description.key}"

    @property
    def available(self) -> bool:
        """Return if controller is available."""
        return self._ctrl.connected()

    @property
    def device_info(self) -> DeviceInfo:
        """Return a description for device registry."""
        dev_connection = DOMAIN
        dev_connection_value = f"{self._ctrl.name}_{self.entity_description.ha_group}"
        dev_group = self.entity_description.ha_group
        if self.entity_description.ha_group == "System":
            dev_connection_value = self._ctrl.data["system_info"]["hostname"]

        if self.entity_description.ha_group.startswith("data__"):
            dev_group = self.entity_description.ha_group[6:]
            if dev_group in self._data:
                dev_group = self._data[dev_group]
                dev_connection_value = dev_group

        if self.entity_description.ha_connection:
            dev_connection = self.entity_description.ha_connection

        if self.entity_description.ha_connection_value:
            dev_connection_value = self.entity_description.ha_connection_value
            if dev_connection_value.startswith("data__"):
                dev_connection_value = dev_connection_value[6:]
                dev_connection_value = self._data[dev_connection_value]

        return DeviceInfo(
            connections={(dev_connection, f"{dev_connection_value}")},
            identifiers={(dev_connection, f"{dev_connection_value}")},
            default_name=f"{self._inst} {dev_group}",
            default_manufacturer=f"{self._ctrl.data['system_info']['system_manufacturer']}",
            default_model=f"{self._ctrl.data['system_info']['system_product']}",
            sw_version=f"{self._ctrl.data['system_info']['version']}",
            configuration_url=f"http://{self._ctrl.config_entry.data[CONF_HOST]}",
            via_device=(DOMAIN, f"{self._ctrl.data['system_info']['hostname']}"),
        )

    @property
    def extra_state_attributes(self) -> Mapping[str, Any]:
        """Return the state attributes."""
        attributes = super().extra_state_attributes
        for variable in self.entity_description.data_attributes_list:
            if variable in self._data:
                attributes[format_attribute(variable)] = self._data[variable]

        return attributes

<<<<<<< HEAD
    async def start(self):
        """Run function."""
        raise NotImplementedError()

    async def stop(self):
        """Stop function."""
        raise NotImplementedError()

    async def restart(self):
        """Restart function."""
        raise NotImplementedError()

    async def reload(self):
        """Reload function."""
        raise NotImplementedError()

    async def snapshot(self):
        """Snapshot function."""
        raise NotImplementedError()
=======
    async def async_added_to_hass(self):
        """Run when entity about to be added to hass."""
        _LOGGER.debug("New binary sensor %s (%s)", self._inst, self.unique_id)

    async def start(self):
        """Run function."""
        _LOGGER.error("Start functionality does not exist for %s", self.entity_id)

    async def stop(self):
        """Stop function."""
        _LOGGER.error("Stop functionality does not exist for %s", self.entity_id)

    async def restart(self):
        """Restart function."""
        _LOGGER.error("Restart functionality does not exist for %s", self.entity_id)

    async def reload(self):
        """Reload function."""
        _LOGGER.error("Reload functionality does not exist for %s", self.entity_id)

    async def snapshot(self):
        """Take snapshot function."""
        _LOGGER.error("Snapshot functionality does not exist for %s", self.entity_id)
>>>>>>> d672b0e5
<|MERGE_RESOLUTION|>--- conflicted
+++ resolved
@@ -1,8 +1,5 @@
 """TrueNAS HA shared entity model."""
-<<<<<<< HEAD
 from collections.abc import Mapping
-=======
->>>>>>> d672b0e5
 from logging import getLogger
 from typing import Any
 
@@ -25,7 +22,6 @@
 #   model_async_setup_entry
 # ---------------------------
 async def model_async_setup_entry(
-<<<<<<< HEAD
     hass: HomeAssistant,
     config_entry: ConfigEntry,
     async_add_entities: AddEntitiesCallback,
@@ -34,11 +30,6 @@
     dispatcher: dict[Any, Any],
 ) -> None:
     """Set up integration from a config entry."""
-=======
-    hass, config_entry, async_add_entities, sensor_services, sensor_types, dispatcher
-):
-    """Add entities model."""
->>>>>>> d672b0e5
     inst = config_entry.data[CONF_NAME]
     truenas_controller = hass.data[DOMAIN][config_entry.entry_id]
     sensors = {}
@@ -71,7 +62,6 @@
 #   model_update_items
 # ---------------------------
 def model_update_items(
-<<<<<<< HEAD
     inst: str,
     truenas_controller: TrueNASControllerData,
     async_add_entities: AddEntitiesCallback,
@@ -80,12 +70,6 @@
     sensor_types: dict[Any, Any],
 ) -> None:
     """Update items."""
-=======
-    inst, truenas_controller, async_add_entities, sensors, dispatcher, sensor_types
-):
-    """Add entites."""
->>>>>>> d672b0e5
-
     def _register_entity(_sensors, _item_id, _uid, _uid_sensor):
         _LOGGER.debug("Updating entity %s", _item_id)
         if _item_id in _sensors:
@@ -139,7 +123,6 @@
 
     _attr_has_entity_name = True
 
-<<<<<<< HEAD
     def __init__(
         self,
         inst: str,
@@ -147,9 +130,6 @@
         truenas_controller: TrueNASControllerData,
         entity_description,
     ) -> None:
-=======
-    def __init__(self, inst, uid: "", truenas_controller, entity_description):
->>>>>>> d672b0e5
         """Initialize entity."""
         self.entity_description = entity_description
         self._inst = inst
@@ -232,7 +212,6 @@
 
         return attributes
 
-<<<<<<< HEAD
     async def start(self):
         """Run function."""
         raise NotImplementedError()
@@ -251,29 +230,4 @@
 
     async def snapshot(self):
         """Snapshot function."""
-        raise NotImplementedError()
-=======
-    async def async_added_to_hass(self):
-        """Run when entity about to be added to hass."""
-        _LOGGER.debug("New binary sensor %s (%s)", self._inst, self.unique_id)
-
-    async def start(self):
-        """Run function."""
-        _LOGGER.error("Start functionality does not exist for %s", self.entity_id)
-
-    async def stop(self):
-        """Stop function."""
-        _LOGGER.error("Stop functionality does not exist for %s", self.entity_id)
-
-    async def restart(self):
-        """Restart function."""
-        _LOGGER.error("Restart functionality does not exist for %s", self.entity_id)
-
-    async def reload(self):
-        """Reload function."""
-        _LOGGER.error("Reload functionality does not exist for %s", self.entity_id)
-
-    async def snapshot(self):
-        """Take snapshot function."""
-        _LOGGER.error("Snapshot functionality does not exist for %s", self.entity_id)
->>>>>>> d672b0e5
+        raise NotImplementedError()